--- conflicted
+++ resolved
@@ -114,7 +114,6 @@
 	return k.NewClient(parsed)
 }
 
-<<<<<<< HEAD
 // SetTellTimeout sets the timeout duration for requests made with Tell().
 func (c *Client) SetTellTimeout(d time.Duration) { c.tellTimeout = d }
 
@@ -122,23 +121,6 @@
 	if c.conn != nil {
 		if req := c.conn.Request(); req != nil {
 			return req.RemoteAddr
-=======
-func onError(err error) {
-	switch e := err.(type) {
-	case dnode.MethodNotFoundError: // Tell the requester "method is not found".
-		args, err := e.Args.Slice()
-		if err != nil {
-			return
-		}
-
-		if len(args) < 1 {
-			return
-		}
-
-		var options callOptions
-		if args[0].Unmarshal(&options) != nil {
-			return
->>>>>>> 10238b85
 		}
 	}
 	return ""
@@ -365,17 +347,10 @@
 // It is used when unmarshalling a dnode message.
 type callOptions struct {
 	// Arguments to the method
-<<<<<<< HEAD
-	Kite             protocol.Kite   `json:"kite" bson:"-"`
+	Kite             protocol.Kite   `json:"kite" dnode:"-"`
 	Authentication   *Authentication `json:"authentication"`
 	WithArgs         *dnode.Partial  `json:"withArgs" dnode:"-"`
 	ResponseCallback dnode.Function  `json:"responseCallback"`
-=======
-	Kite             protocol.Kite   `json:"kite" dnode:"-"`
-	Authentication   *Authentication `json:"authentication"`
-	WithArgs         *dnode.Partial  `json:"withArgs" dnode:"-"`
-	ResponseCallback dnode.Function  `json:"responseCallback" dnode:"-"`
->>>>>>> 10238b85
 }
 
 // callOptionsOut is the same structure with callOptions.
@@ -458,13 +433,8 @@
 	// When a callback is called it will send the response to this channel.
 	doneChan := make(chan *response, 1)
 
-<<<<<<< HEAD
-	cb := c.makeResponseCallback(doneChan, removeCallback)
+	cb := c.makeResponseCallback(doneChan, removeCallback, method, args)
 	args = c.wrapMethodArgs(args, cb)
-=======
-	cb := r.makeResponseCallback(doneChan, removeCallback, method, args)
-	args = append(args, cb)
->>>>>>> 10238b85
 
 	// BUG: This sometimes does not return an error, even if the remote
 	// kite is disconnected. I could not find out why.
@@ -579,11 +549,7 @@
 // makeResponseCallback prepares and returns a callback function sent to the server.
 // The caller of the Tell() is blocked until the server calls this callback function.
 // Sets theResponse and notifies the caller by sending to done channel.
-<<<<<<< HEAD
-func (c *Client) makeResponseCallback(doneChan chan *response, removeCallback <-chan uint64) dnode.Function {
-=======
-func (r *Client) makeResponseCallback(doneChan chan *response, removeCallback <-chan uint64, method string, args []interface{}) Callback {
->>>>>>> 10238b85
+func (c *Client) makeResponseCallback(doneChan chan *response, removeCallback <-chan uint64, method string, args []interface{}) dnode.Function {
 	return Callback(func(arguments *dnode.Partial) {
 		// Single argument of response callback.
 		var resp struct {
@@ -594,11 +560,7 @@
 		// Notify that the callback is finished.
 		defer func() {
 			if resp.Err != nil {
-<<<<<<< HEAD
-				c.LocalKite.Log.Warning("Error received from remote Kite: %s", resp.Err.Error())
-=======
-				r.Log.Warning("Error received from kite: %q method: %q args: %#v err: %s", r.Kite.Name, method, args, resp.Err.Error())
->>>>>>> 10238b85
+				c.LocalKite.Log.Warning("Error received from kite: %q method: %q args: %#v err: %s", c.Kite.Name, method, args, resp.Err.Error())
 				doneChan <- &response{resp.Result, resp.Err}
 			} else {
 				doneChan <- &response{resp.Result, nil}
